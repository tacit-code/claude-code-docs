# Claude Code overview

> Learn about Claude Code, Anthropic's agentic coding tool that lives in your terminal and helps you turn ideas into code faster than ever before.

## Get started in 30 seconds

Prerequisites:

* A [Claude.ai](https://claude.ai) (recommended) or [Claude Console](https://console.anthropic.com/) account

**Install Claude Code:**

<Tabs>
  <Tab title="macOS/Linux">
    ```bash  theme={null}
    curl -fsSL https://claude.ai/install.sh | bash
    ```
  </Tab>

  <Tab title="Homebrew">
    ```bash  theme={null}
    brew install --cask claude-code
    ```
  </Tab>

  <Tab title="Windows">
    ```powershell  theme={null}
    irm https://claude.ai/install.ps1 | iex
    ```
  </Tab>

  <Tab title="NPM">
    ```bash  theme={null}
    npm install -g @anthropic-ai/claude-code
    ```

    Requires [Node.js 18+](https://nodejs.org/en/download/)
  </Tab>
</Tabs>

**Start using Claude Code:**

```bash  theme={null}
cd your-project
claude
```

You'll be prompted to log in on first use. That's it! [Continue with Quickstart (5 mins) →](/en/quickstart)

<Tip>
  See [advanced setup](/en/setup) for installation options or [troubleshooting](/en/troubleshooting) if you hit issues.
</Tip>

<Note>
  **New VS Code Extension (Beta)**: Prefer a graphical interface? Our new [VS Code extension](/en/vs-code) provides an easy-to-use native IDE experience without requiring terminal familiarity. Simply install from the marketplace and start coding with Claude directly in your sidebar.
</Note>

## What Claude Code does for you

* **Build features from descriptions**: Tell Claude what you want to build in plain English. It will make a plan, write the code, and ensure it works.
* **Debug and fix issues**: Describe a bug or paste an error message. Claude Code will analyze your codebase, identify the problem, and implement a fix.
* **Navigate any codebase**: Ask anything about your team's codebase, and get a thoughtful answer back. Claude Code maintains awareness of your entire project structure, can find up-to-date information from the web, and with [MCP](/en/mcp) can pull from external datasources like Google Drive, Figma, and Slack.
* **Automate tedious tasks**: Fix fiddly lint issues, resolve merge conflicts, and write release notes. Do all this in a single command from your developer machines, or automatically in CI.

## Why developers love Claude Code

* **Works in your terminal**: Not another chat window. Not another IDE. Claude Code meets you where you already work, with the tools you already love.
* **Takes action**: Claude Code can directly edit files, run commands, and create commits. Need more? [MCP](/en/mcp) lets Claude read your design docs in Google Drive, update your tickets in Jira, or use *your* custom developer tooling.
* **Unix philosophy**: Claude Code is composable and scriptable. `tail -f app.log | claude -p "Slack me if you see any anomalies appear in this log stream"` *works*. Your CI can run `claude -p "If there are new text strings, translate them into French and raise a PR for @lang-fr-team to review"`.
* **Enterprise-ready**: Use the Claude API, or host on AWS or GCP. Enterprise-grade [security](/en/security), [privacy](/en/data-usage), and [compliance](https://trust.anthropic.com/) is built-in.

## Next steps

<CardGroup>
  <Card title="Quickstart" icon="rocket" href="/en/quickstart">
    See Claude Code in action with practical examples
  </Card>

  <Card title="Common workflows" icon="graduation-cap" href="/en/common-workflows">
    Step-by-step guides for common workflows
  </Card>

  <Card title="Troubleshooting" icon="wrench" href="/en/troubleshooting">
    Solutions for common issues with Claude Code
  </Card>

  <Card title="IDE setup" icon="laptop" href="/en/vs-code">
    Add Claude Code to your IDE
  </Card>
</CardGroup>

## Additional resources

<CardGroup>
<<<<<<< HEAD
  <Card title="Build with the Agent SDK" icon="code-branch" href="https://docs.claude.com/enhttps://docs.claude.com/en/api/agent-sdk/overview">
=======
  <Card title="Build with the Agent SDK" icon="code-branch" href="https://docs.claude.com/en/docs/agent-sdk/overview">
>>>>>>> 80cf79de
    Create custom AI agents with the Claude Agent SDK
  </Card>

  <Card title="Host on AWS or GCP" icon="cloud" href="/en/third-party-integrations">
    Configure Claude Code with Amazon Bedrock or Google Vertex AI
  </Card>

  <Card title="Settings" icon="gear" href="/en/settings">
    Customize Claude Code for your workflow
  </Card>

  <Card title="Commands" icon="terminal" href="/en/cli-reference">
    Learn about CLI commands and controls
  </Card>

  <Card title="Reference implementation" icon="code" href="https://github.com/anthropics/claude-code/tree/main/.devcontainer">
    Clone our development container reference implementation
  </Card>

  <Card title="Security" icon="shield" href="/en/security">
    Discover Claude Code's safeguards and best practices for safe usage
  </Card>

  <Card title="Privacy and data usage" icon="lock" href="/en/data-usage">
    Understand how Claude Code handles your data
  </Card>
</CardGroup><|MERGE_RESOLUTION|>--- conflicted
+++ resolved
@@ -92,11 +92,7 @@
 ## Additional resources
 
 <CardGroup>
-<<<<<<< HEAD
-  <Card title="Build with the Agent SDK" icon="code-branch" href="https://docs.claude.com/enhttps://docs.claude.com/en/api/agent-sdk/overview">
-=======
   <Card title="Build with the Agent SDK" icon="code-branch" href="https://docs.claude.com/en/docs/agent-sdk/overview">
->>>>>>> 80cf79de
     Create custom AI agents with the Claude Agent SDK
   </Card>
 
