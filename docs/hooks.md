# Hooks reference

> This page provides reference documentation for implementing hooks in Claude Code.

<Tip>
  For a quickstart guide with examples, see [Get started with Claude Code hooks](/en/hooks-guide).
</Tip>

## Configuration

Claude Code hooks are configured in your [settings files](/en/settings):

* `~/.claude/settings.json` - User settings
* `.claude/settings.json` - Project settings
* `.claude/settings.local.json` - Local project settings (not committed)
* Enterprise managed policy settings

### Structure

Hooks are organized by matchers, where each matcher can have multiple hooks:

```json  theme={null}
{
  "hooks": {
    "EventName": [
      {
        "matcher": "ToolPattern",
        "hooks": [
          {
            "type": "command",
            "command": "your-command-here"
          }
        ]
      }
    ]
  }
}
```

* **matcher**: Pattern to match tool names, case-sensitive (only applicable for
  `PreToolUse` and `PostToolUse`)
  * Simple strings match exactly: `Write` matches only the Write tool
  * Supports regex: `Edit|Write` or `Notebook.*`
  * Use `*` to match all tools. You can also use empty string (`""`) or leave
    `matcher` blank.
* **hooks**: Array of hooks to execute when the pattern matches
  * `type`: Hook execution type - `"command"` for bash commands or `"prompt"` for LLM-based evaluation
  * `command`: (For `type: "command"`) The bash command to execute (can use `$CLAUDE_PROJECT_DIR` environment variable)
  * `prompt`: (For `type: "prompt"`) The prompt to send to the LLM for evaluation
  * `timeout`: (Optional) How long a hook should run, in seconds, before canceling that specific hook

<<<<<<< HEAD
For events like `UserPromptSubmit`, `Notification`, `Stop`, and `SubagentStop`
=======
For events like `UserPromptSubmit`, `Stop`, and `SubagentStop`
>>>>>>> 80cf79de
that don't use matchers, you can omit the matcher field:

```json  theme={null}
{
  "hooks": {
    "UserPromptSubmit": [
      {
        "hooks": [
          {
            "type": "command",
            "command": "/path/to/prompt-validator.py"
          }
        ]
      }
    ]
  }
}
```

### Project-Specific Hook Scripts

You can use the environment variable `CLAUDE_PROJECT_DIR` (only available when
Claude Code spawns the hook command) to reference scripts stored in your project,
ensuring they work regardless of Claude's current directory:

```json  theme={null}
{
  "hooks": {
    "PostToolUse": [
      {
        "matcher": "Write|Edit",
        "hooks": [
          {
            "type": "command",
            "command": "\"$CLAUDE_PROJECT_DIR\"/.claude/hooks/check-style.sh"
<<<<<<< HEAD
          }
        ]
      }
    ]
  }
}
```

### Plugin hooks

[Plugins](/en/plugins) can provide hooks that integrate seamlessly with your user and project hooks. Plugin hooks are automatically merged with your configuration when plugins are enabled.

**How plugin hooks work**:

* Plugin hooks are defined in the plugin's `hooks/hooks.json` file or in a file given by a custom path to the `hooks` field.
* When a plugin is enabled, its hooks are merged with user and project hooks
* Multiple hooks from different sources can respond to the same event
* Plugin hooks use the `${CLAUDE_PLUGIN_ROOT}` environment variable to reference plugin files

**Example plugin hook configuration**:

```json  theme={null}
{
  "description": "Automatic code formatting",
  "hooks": {
    "PostToolUse": [
      {
        "matcher": "Write|Edit",
        "hooks": [
          {
            "type": "command",
            "command": "${CLAUDE_PLUGIN_ROOT}/scripts/format.sh",
            "timeout": 30
          }
        ]
      }
    ]
  }
}
```

<Note>
  Plugin hooks use the same format as regular hooks with an optional `description` field to explain the hook's purpose.
</Note>

<Note>
  Plugin hooks run alongside your custom hooks. If multiple hooks match an event, they all execute in parallel.
</Note>

**Environment variables for plugins**:

* `${CLAUDE_PLUGIN_ROOT}`: Absolute path to the plugin directory
* `${CLAUDE_PROJECT_DIR}`: Project root directory (same as for project hooks)
* All standard environment variables are available

See the [plugin components reference](/en/plugins-reference#hooks) for details on creating plugin hooks.

## Prompt-Based Hooks

In addition to bash command hooks (`type: "command"`), Claude Code supports prompt-based hooks (`type: "prompt"`) that use an LLM to evaluate whether to allow or block an action. Prompt-based hooks are currently only supported for `Stop` and `SubagentStop` hooks, where they enable intelligent, context-aware decisions.

### How prompt-based hooks work

Instead of executing a bash command, prompt-based hooks:

1. Send the hook input and your prompt to a fast LLM (Haiku)
2. The LLM responds with structured JSON containing a decision
3. Claude Code processes the decision automatically

### Configuration

```json  theme={null}
{
  "hooks": {
    "Stop": [
      {
        "hooks": [
          {
            "type": "prompt",
            "prompt": "Evaluate if Claude should stop: $ARGUMENTS. Check if all tasks are complete."
          }
        ]
      }
    ]
  }
}
```

**Fields:**

* `type`: Must be `"prompt"`
* `prompt`: The prompt text to send to the LLM
  * Use `$ARGUMENTS` as a placeholder for the hook input JSON
  * If `$ARGUMENTS` is not present, input JSON is appended to the prompt
* `timeout`: (Optional) Timeout in seconds (default: 30 seconds)

### Response schema

The LLM must respond with JSON containing:

```json  theme={null}
{
  "decision": "approve" | "block",
  "reason": "Explanation for the decision",
  "continue": false,  // Optional: stops Claude entirely
  "stopReason": "Message shown to user",  // Optional: custom stop message
  "systemMessage": "Warning or context"  // Optional: shown to user
}
```

**Response fields:**

* `decision`: `"approve"` allows the action, `"block"` prevents it
* `reason`: Explanation shown to Claude when decision is `"block"`
* `continue`: (Optional) If `false`, stops Claude's execution entirely
* `stopReason`: (Optional) Message shown when `continue` is false
* `systemMessage`: (Optional) Additional message shown to the user

### Supported hook events

Prompt-based hooks work with any hook event, but are most useful for:

* **Stop**: Intelligently decide if Claude should continue working
* **SubagentStop**: Evaluate if a subagent has completed its task
* **UserPromptSubmit**: Validate user prompts with LLM assistance
* **PreToolUse**: Make context-aware permission decisions

### Example: Intelligent Stop hook

```json  theme={null}
{
  "hooks": {
    "Stop": [
      {
        "hooks": [
          {
            "type": "prompt",
            "prompt": "You are evaluating whether Claude should stop working. Context: $ARGUMENTS\n\nAnalyze the conversation and determine if:\n1. All user-requested tasks are complete\n2. Any errors need to be addressed\n3. Follow-up work is needed\n\nRespond with JSON: {\"decision\": \"approve\" or \"block\", \"reason\": \"your explanation\"}",
            "timeout": 30
          }
        ]
      }
    ]
  }
}
```

### Example: SubagentStop with custom logic

```json  theme={null}
{
  "hooks": {
    "SubagentStop": [
      {
        "hooks": [
          {
            "type": "prompt",
            "prompt": "Evaluate if this subagent should stop. Input: $ARGUMENTS\n\nCheck if:\n- The subagent completed its assigned task\n- Any errors occurred that need fixing\n- Additional context gathering is needed\n\nReturn: {\"decision\": \"approve\" or \"block\", \"reason\": \"explanation\"}"
          }
        ]
      }
    ]
  }
}
```

=======
          }
        ]
      }
    ]
  }
}
```

### Plugin hooks

[Plugins](/en/plugins) can provide hooks that integrate seamlessly with your user and project hooks. Plugin hooks are automatically merged with your configuration when plugins are enabled.

**How plugin hooks work**:

* Plugin hooks are defined in the plugin's `hooks/hooks.json` file or in a file given by a custom path to the `hooks` field.
* When a plugin is enabled, its hooks are merged with user and project hooks
* Multiple hooks from different sources can respond to the same event
* Plugin hooks use the `${CLAUDE_PLUGIN_ROOT}` environment variable to reference plugin files

**Example plugin hook configuration**:

```json  theme={null}
{
  "description": "Automatic code formatting",
  "hooks": {
    "PostToolUse": [
      {
        "matcher": "Write|Edit",
        "hooks": [
          {
            "type": "command",
            "command": "${CLAUDE_PLUGIN_ROOT}/scripts/format.sh",
            "timeout": 30
          }
        ]
      }
    ]
  }
}
```

<Note>
  Plugin hooks use the same format as regular hooks with an optional `description` field to explain the hook's purpose.
</Note>

<Note>
  Plugin hooks run alongside your custom hooks. If multiple hooks match an event, they all execute in parallel.
</Note>

**Environment variables for plugins**:

* `${CLAUDE_PLUGIN_ROOT}`: Absolute path to the plugin directory
* `${CLAUDE_PROJECT_DIR}`: Project root directory (same as for project hooks)
* All standard environment variables are available

See the [plugin components reference](/en/plugins-reference#hooks) for details on creating plugin hooks.

## Prompt-Based Hooks

In addition to bash command hooks (`type: "command"`), Claude Code supports prompt-based hooks (`type: "prompt"`) that use an LLM to evaluate whether to allow or block an action. Prompt-based hooks are currently only supported for `Stop` and `SubagentStop` hooks, where they enable intelligent, context-aware decisions.

### How prompt-based hooks work

Instead of executing a bash command, prompt-based hooks:

1. Send the hook input and your prompt to a fast LLM (Haiku)
2. The LLM responds with structured JSON containing a decision
3. Claude Code processes the decision automatically

### Configuration

```json  theme={null}
{
  "hooks": {
    "Stop": [
      {
        "hooks": [
          {
            "type": "prompt",
            "prompt": "Evaluate if Claude should stop: $ARGUMENTS. Check if all tasks are complete."
          }
        ]
      }
    ]
  }
}
```

**Fields:**

* `type`: Must be `"prompt"`
* `prompt`: The prompt text to send to the LLM
  * Use `$ARGUMENTS` as a placeholder for the hook input JSON
  * If `$ARGUMENTS` is not present, input JSON is appended to the prompt
* `timeout`: (Optional) Timeout in seconds (default: 30 seconds)

### Response schema

The LLM must respond with JSON containing:

```json  theme={null}
{
  "decision": "approve" | "block",
  "reason": "Explanation for the decision",
  "continue": false,  // Optional: stops Claude entirely
  "stopReason": "Message shown to user",  // Optional: custom stop message
  "systemMessage": "Warning or context"  // Optional: shown to user
}
```

**Response fields:**

* `decision`: `"approve"` allows the action, `"block"` prevents it
* `reason`: Explanation shown to Claude when decision is `"block"`
* `continue`: (Optional) If `false`, stops Claude's execution entirely
* `stopReason`: (Optional) Message shown when `continue` is false
* `systemMessage`: (Optional) Additional message shown to the user

### Supported hook events

Prompt-based hooks work with any hook event, but are most useful for:

* **Stop**: Intelligently decide if Claude should continue working
* **SubagentStop**: Evaluate if a subagent has completed its task
* **UserPromptSubmit**: Validate user prompts with LLM assistance
* **PreToolUse**: Make context-aware permission decisions

### Example: Intelligent Stop hook

```json  theme={null}
{
  "hooks": {
    "Stop": [
      {
        "hooks": [
          {
            "type": "prompt",
            "prompt": "You are evaluating whether Claude should stop working. Context: $ARGUMENTS\n\nAnalyze the conversation and determine if:\n1. All user-requested tasks are complete\n2. Any errors need to be addressed\n3. Follow-up work is needed\n\nRespond with JSON: {\"decision\": \"approve\" or \"block\", \"reason\": \"your explanation\"}",
            "timeout": 30
          }
        ]
      }
    ]
  }
}
```

### Example: SubagentStop with custom logic

```json  theme={null}
{
  "hooks": {
    "SubagentStop": [
      {
        "hooks": [
          {
            "type": "prompt",
            "prompt": "Evaluate if this subagent should stop. Input: $ARGUMENTS\n\nCheck if:\n- The subagent completed its assigned task\n- Any errors occurred that need fixing\n- Additional context gathering is needed\n\nReturn: {\"decision\": \"approve\" or \"block\", \"reason\": \"explanation\"}"
          }
        ]
      }
    ]
  }
}
```

>>>>>>> 80cf79de
### Comparison with bash command hooks

| Feature               | Bash Command Hooks      | Prompt-Based Hooks             |
| --------------------- | ----------------------- | ------------------------------ |
| **Execution**         | Runs bash script        | Queries LLM                    |
| **Decision logic**    | You implement in code   | LLM evaluates context          |
| **Setup complexity**  | Requires script file    | Just configure prompt          |
| **Context awareness** | Limited to script logic | Natural language understanding |
| **Performance**       | Fast (local execution)  | Slower (API call)              |
| **Use case**          | Deterministic rules     | Context-aware decisions        |

### Best practices

* **Be specific in prompts**: Clearly state what you want the LLM to evaluate
* **Include decision criteria**: List the factors the LLM should consider
* **Test your prompts**: Verify the LLM makes correct decisions for your use cases
* **Set appropriate timeouts**: Default is 30 seconds, adjust if needed
* **Use for complex decisions**: Bash hooks are better for simple, deterministic rules

See the [plugin components reference](/en/plugins-reference#hooks) for details on creating plugin hooks.

## Hook Events

### PreToolUse

Runs after Claude creates tool parameters and before processing the tool call.

**Common matchers:**

* `Task` - Subagent tasks (see [subagents documentation](/en/sub-agents))
* `Bash` - Shell commands
* `Glob` - File pattern matching
* `Grep` - Content search
* `Read` - File reading
* `Edit` - File editing
* `Write` - File writing
* `WebFetch`, `WebSearch` - Web operations

Use [PreToolUse decision control](#pretooluse-decision-control) to allow, deny, or ask for permission to use the tool.

### PermissionRequest

Runs when the user is shown a permission dialog.
Use [PermissionRequest decision control](#permissionrequest-decision-control) to allow or deny on behalf of the user.

Recognizes the same matcher values as PreToolUse.

### PostToolUse

Runs immediately after a tool completes successfully.

Recognizes the same matcher values as PreToolUse.

### Notification

Runs when Claude Code sends notifications. Supports matchers to filter by notification type.

**Common matchers:**

* `permission_prompt` - Permission requests from Claude Code
* `idle_prompt` - When Claude is waiting for user input (after 60+ seconds of idle time)
* `auth_success` - Authentication success notifications
* `elicitation_dialog` - When Claude Code needs input for MCP tool elicitation

You can use matchers to run different hooks for different notification types, or omit the matcher to run hooks for all notifications.

**Example: Different notifications for different types**

```json  theme={null}
{
  "hooks": {
    "Notification": [
      {
        "matcher": "permission_prompt",
        "hooks": [
          {
            "type": "command",
            "command": "/path/to/permission-alert.sh"
          }
        ]
      },
      {
        "matcher": "idle_prompt",
        "hooks": [
          {
            "type": "command",
            "command": "/path/to/idle-notification.sh"
          }
        ]
      }
    ]
  }
}
```

### UserPromptSubmit

Runs when the user submits a prompt, before Claude processes it. This allows you
to add additional context based on the prompt/conversation, validate prompts, or
block certain types of prompts.

### Stop

Runs when the main Claude Code agent has finished responding. Does not run if
the stoppage occurred due to a user interrupt.

### SubagentStop

Runs when a Claude Code subagent (Task tool call) has finished responding.

### PreCompact

Runs before Claude Code is about to run a compact operation.

**Matchers:**

* `manual` - Invoked from `/compact`
* `auto` - Invoked from auto-compact (due to full context window)

### SessionStart

Runs when Claude Code starts a new session or resumes an existing session (which
currently does start a new session under the hood). Useful for loading in
development context like existing issues or recent changes to your codebase, installing dependencies, or setting up environment variables.

**Matchers:**

* `startup` - Invoked from startup
* `resume` - Invoked from `--resume`, `--continue`, or `/resume`
* `clear` - Invoked from `/clear`
* `compact` - Invoked from auto or manual compact.

#### Persisting environment variables

SessionStart hooks have access to the `CLAUDE_ENV_FILE` environment variable, which provides a file path where you can persist environment variables for subsequent bash commands.

**Example: Setting individual environment variables**

```bash  theme={null}
#!/bin/bash

if [ -n "$CLAUDE_ENV_FILE" ]; then
  echo 'export NODE_ENV=production' >> "$CLAUDE_ENV_FILE"
  echo 'export API_KEY=your-api-key' >> "$CLAUDE_ENV_FILE"
  echo 'export PATH="$PATH:./node_modules/.bin"' >> "$CLAUDE_ENV_FILE"
fi

exit 0
```

**Example: Persisting all environment changes from the hook**

When your setup modifies the environment (e.g., `nvm use`), capture and persist all changes by diffing the environment:

```bash  theme={null}
#!/bin/bash

ENV_BEFORE=$(export -p | sort)

# Run your setup commands that modify the environment
source ~/.nvm/nvm.sh
nvm use 20

if [ -n "$CLAUDE_ENV_FILE" ]; then
  ENV_AFTER=$(export -p | sort)
  comm -13 <(echo "$ENV_BEFORE") <(echo "$ENV_AFTER") >> "$CLAUDE_ENV_FILE"
fi

exit 0
```

Any variables written to this file will be available in all subsequent bash commands that Claude Code executes during the session.

<Note>
  `CLAUDE_ENV_FILE` is only available for SessionStart hooks. Other hook types do not have access to this variable.
</Note>

### SessionEnd

Runs when a Claude Code session ends. Useful for cleanup tasks, logging session
statistics, or saving session state.

The `reason` field in the hook input will be one of:

* `clear` - Session cleared with /clear command
* `logout` - User logged out
* `prompt_input_exit` - User exited while prompt input was visible
* `other` - Other exit reasons

## Hook Input

Hooks receive JSON data via stdin containing session information and
event-specific data:

```typescript  theme={null}
{
  // Common fields
  session_id: string
  transcript_path: string  // Path to conversation JSON
  cwd: string              // The current working directory when the hook is invoked
  permission_mode: string  // Current permission mode: "default", "plan", "acceptEdits", or "bypassPermissions"

  // Event-specific fields
  hook_event_name: string
  ...
}
```

### PreToolUse Input

The exact schema for `tool_input` depends on the tool.

```json  theme={null}
{
  "session_id": "abc123",
  "transcript_path": "/Users/.../.claude/projects/.../00893aaf-19fa-41d2-8238-13269b9b3ca0.jsonl",
  "cwd": "/Users/...",
  "permission_mode": "default",
  "hook_event_name": "PreToolUse",
  "tool_name": "Write",
  "tool_input": {
    "file_path": "/path/to/file.txt",
    "content": "file content"
  }
}
```

### PostToolUse Input

The exact schema for `tool_input` and `tool_response` depends on the tool.

```json  theme={null}
{
  "session_id": "abc123",
  "transcript_path": "/Users/.../.claude/projects/.../00893aaf-19fa-41d2-8238-13269b9b3ca0.jsonl",
  "cwd": "/Users/...",
  "permission_mode": "default",
  "hook_event_name": "PostToolUse",
  "tool_name": "Write",
  "tool_input": {
    "file_path": "/path/to/file.txt",
    "content": "file content"
  },
  "tool_response": {
    "filePath": "/path/to/file.txt",
    "success": true
  }
}
```

### Notification Input

```json  theme={null}
{
  "session_id": "abc123",
  "transcript_path": "/Users/.../.claude/projects/.../00893aaf-19fa-41d2-8238-13269b9b3ca0.jsonl",
  "cwd": "/Users/...",
  "permission_mode": "default",
  "hook_event_name": "Notification",
  "message": "Claude needs your permission to use Bash",
  "notification_type": "permission_prompt"
}
```

### UserPromptSubmit Input

```json  theme={null}
{
  "session_id": "abc123",
  "transcript_path": "/Users/.../.claude/projects/.../00893aaf-19fa-41d2-8238-13269b9b3ca0.jsonl",
  "cwd": "/Users/...",
  "permission_mode": "default",
  "hook_event_name": "UserPromptSubmit",
  "prompt": "Write a function to calculate the factorial of a number"
}
```

### Stop and SubagentStop Input

`stop_hook_active` is true when Claude Code is already continuing as a result of
a stop hook. Check this value or process the transcript to prevent Claude Code
from running indefinitely.

```json  theme={null}
{
  "session_id": "abc123",
  "transcript_path": "~/.claude/projects/.../00893aaf-19fa-41d2-8238-13269b9b3ca0.jsonl",
  "permission_mode": "default",
  "hook_event_name": "Stop",
  "stop_hook_active": true
}
```

### PreCompact Input

For `manual`, `custom_instructions` comes from what the user passes into
`/compact`. For `auto`, `custom_instructions` is empty.

```json  theme={null}
{
  "session_id": "abc123",
  "transcript_path": "~/.claude/projects/.../00893aaf-19fa-41d2-8238-13269b9b3ca0.jsonl",
  "permission_mode": "default",
  "hook_event_name": "PreCompact",
  "trigger": "manual",
  "custom_instructions": ""
}
```

### SessionStart Input

```json  theme={null}
{
  "session_id": "abc123",
  "transcript_path": "~/.claude/projects/.../00893aaf-19fa-41d2-8238-13269b9b3ca0.jsonl",
  "permission_mode": "default",
  "hook_event_name": "SessionStart",
  "source": "startup"
}
```

### SessionEnd Input

```json  theme={null}
{
  "session_id": "abc123",
  "transcript_path": "~/.claude/projects/.../00893aaf-19fa-41d2-8238-13269b9b3ca0.jsonl",
  "cwd": "/Users/...",
  "permission_mode": "default",
  "hook_event_name": "SessionEnd",
  "reason": "exit"
}
```

## Hook Output

There are two ways for hooks to return output back to Claude Code. The output
communicates whether to block and any feedback that should be shown to Claude
and the user.

### Simple: Exit Code

Hooks communicate status through exit codes, stdout, and stderr:

* **Exit code 0**: Success. `stdout` is shown to the user in transcript mode
  (CTRL-R), except for `UserPromptSubmit` and `SessionStart`, where stdout is
  added to the context.
* **Exit code 2**: Blocking error. `stderr` is fed back to Claude to process
  automatically. See per-hook-event behavior below.
* **Other exit codes**: Non-blocking error. `stderr` is shown to the user and
  execution continues.

<Warning>
  Reminder: Claude Code does not see stdout if the exit code is 0, except for
  the `UserPromptSubmit` hook where stdout is injected as context.
</Warning>

#### Exit Code 2 Behavior

| Hook Event         | Behavior                                                           |
| ------------------ | ------------------------------------------------------------------ |
| `PreToolUse`       | Blocks the tool call, shows stderr to Claude                       |
| `PostToolUse`      | Shows stderr to Claude (tool already ran)                          |
| `Notification`     | N/A, shows stderr to user only                                     |
| `UserPromptSubmit` | Blocks prompt processing, erases prompt, shows stderr to user only |
| `Stop`             | Blocks stoppage, shows stderr to Claude                            |
| `SubagentStop`     | Blocks stoppage, shows stderr to Claude subagent                   |
| `PreCompact`       | N/A, shows stderr to user only                                     |
| `SessionStart`     | N/A, shows stderr to user only                                     |
| `SessionEnd`       | N/A, shows stderr to user only                                     |

### Advanced: JSON Output

Hooks can return structured JSON in `stdout` for more sophisticated control:

#### Common JSON Fields

All hook types can include these optional fields:

```json  theme={null}
{
  "continue": true, // Whether Claude should continue after hook execution (default: true)
  "stopReason": "string", // Message shown when continue is false

  "suppressOutput": true, // Hide stdout from transcript mode (default: false)
  "systemMessage": "string" // Optional warning message shown to the user
}
```

If `continue` is false, Claude stops processing after the hooks run.

* For `PreToolUse`, this is different from `"permissionDecision": "deny"`, which
  only blocks a specific tool call and provides automatic feedback to Claude.
* For `PostToolUse`, this is different from `"decision": "block"`, which
  provides automated feedback to Claude.
* For `UserPromptSubmit`, this prevents the prompt from being processed.
* For `Stop` and `SubagentStop`, this takes precedence over any
  `"decision": "block"` output.
* In all cases, `"continue" = false` takes precedence over any
  `"decision": "block"` output.

`stopReason` accompanies `continue` with a reason shown to the user, not shown
to Claude.

#### `PreToolUse` Decision Control

`PreToolUse` hooks can control whether a tool call proceeds.

* `"allow"` bypasses the permission system. `permissionDecisionReason` is shown
  to the user but not to Claude.
* `"deny"` prevents the tool call from executing. `permissionDecisionReason` is
  shown to Claude.
* `"ask"` asks the user to confirm the tool call in the UI.
  `permissionDecisionReason` is shown to the user but not to Claude.

Additionally, hooks can modify tool inputs before execution using `updatedInput`:

<<<<<<< HEAD
* `updatedInput` allows you to modify the tool's input parameters before the tool executes. This is a `Record<string, unknown>` object containing the fields you want to change or add.
=======
* `updatedInput` allows you to modify the tool's input parameters before the tool executes.
>>>>>>> 80cf79de
* This is most useful with `"permissionDecision": "allow"` to modify and approve tool calls.

```json  theme={null}
{
  "hookSpecificOutput": {
    "hookEventName": "PreToolUse",
    "permissionDecision": "allow"
    "permissionDecisionReason": "My reason here",
    "updatedInput": {
      "field_to_modify": "new value"
    }
  }
<<<<<<< HEAD
=======
}
```

<Note>
  The `decision` and `reason` fields are deprecated for PreToolUse hooks.
  Use `hookSpecificOutput.permissionDecision` and
  `hookSpecificOutput.permissionDecisionReason` instead. The deprecated fields
  `"approve"` and `"block"` map to `"allow"` and `"deny"` respectively.
</Note>

#### `PermissionRequest` Decision Control

`PermissionRequest` hooks can allow or deny permission requests shown to the user.

* For `"behavior": "allow"` you can also optionally pass in an `"updatedInput"` that modifies the tool's input parameters before the tool executes.
* For `"behavior": "deny"` you can also optionally pass in a `"message"` string that tells the model why the permission was denied, and a boolean `"interrupt"` which will stop Claude.

```json  theme={null}
{
  "hookSpecificOutput": {
    "hookEventName": "PermissionRequest",
    "decision": {
      "behavior": "allow",
      "updatedInput": {
        "command": "npm run lint"
      }
    }
  }
>>>>>>> 80cf79de
}
```

<Note>
  The `decision` and `reason` fields are deprecated for PreToolUse hooks.
  Use `hookSpecificOutput.permissionDecision` and
  `hookSpecificOutput.permissionDecisionReason` instead. The deprecated fields
  `"approve"` and `"block"` map to `"allow"` and `"deny"` respectively.
</Note>

#### `PostToolUse` Decision Control

`PostToolUse` hooks can provide feedback to Claude after tool execution.

* `"block"` automatically prompts Claude with `reason`.
* `undefined` does nothing. `reason` is ignored.
* `"hookSpecificOutput.additionalContext"` adds context for Claude to consider.

```json  theme={null}
{
  "decision": "block" | undefined,
  "reason": "Explanation for decision",
  "hookSpecificOutput": {
    "hookEventName": "PostToolUse",
    "additionalContext": "Additional information for Claude"
  }
}
```

#### `UserPromptSubmit` Decision Control

`UserPromptSubmit` hooks can control whether a user prompt is processed.

* `"block"` prevents the prompt from being processed. The submitted prompt is
  erased from context. `"reason"` is shown to the user but not added to context.
* `undefined` allows the prompt to proceed normally. `"reason"` is ignored.
* `"hookSpecificOutput.additionalContext"` adds the string to the context if not
  blocked.

```json  theme={null}
{
  "decision": "block" | undefined,
  "reason": "Explanation for decision",
  "hookSpecificOutput": {
    "hookEventName": "UserPromptSubmit",
    "additionalContext": "My additional context here"
  }
}
```

#### `Stop`/`SubagentStop` Decision Control

`Stop` and `SubagentStop` hooks can control whether Claude must continue.

* `"block"` prevents Claude from stopping. You must populate `reason` for Claude
  to know how to proceed.
* `undefined` allows Claude to stop. `reason` is ignored.

```json  theme={null}
{
  "decision": "block" | undefined,
  "reason": "Must be provided when Claude is blocked from stopping"
}
```

#### `SessionStart` Decision Control

`SessionStart` hooks allow you to load in context at the start of a session.

* `"hookSpecificOutput.additionalContext"` adds the string to the context.
* Multiple hooks' `additionalContext` values are concatenated.

```json  theme={null}
{
  "hookSpecificOutput": {
    "hookEventName": "SessionStart",
    "additionalContext": "My additional context here"
  }
}
```

#### `SessionEnd` Decision Control

`SessionEnd` hooks run when a session ends. They cannot block session termination
but can perform cleanup tasks.

#### Exit Code Example: Bash Command Validation

```python  theme={null}
#!/usr/bin/env python3
import json
import re
import sys

# Define validation rules as a list of (regex pattern, message) tuples
VALIDATION_RULES = [
    (
        r"\bgrep\b(?!.*\|)",
        "Use 'rg' (ripgrep) instead of 'grep' for better performance and features",
    ),
    (
        r"\bfind\s+\S+\s+-name\b",
        "Use 'rg --files | rg pattern' or 'rg --files -g pattern' instead of 'find -name' for better performance",
    ),
]


def validate_command(command: str) -> list[str]:
    issues = []
    for pattern, message in VALIDATION_RULES:
        if re.search(pattern, command):
            issues.append(message)
    return issues


try:
    input_data = json.load(sys.stdin)
except json.JSONDecodeError as e:
    print(f"Error: Invalid JSON input: {e}", file=sys.stderr)
    sys.exit(1)

tool_name = input_data.get("tool_name", "")
tool_input = input_data.get("tool_input", {})
command = tool_input.get("command", "")

if tool_name != "Bash" or not command:
    sys.exit(1)

# Validate the command
issues = validate_command(command)

if issues:
    for message in issues:
        print(f"• {message}", file=sys.stderr)
    # Exit code 2 blocks tool call and shows stderr to Claude
    sys.exit(2)
```

#### JSON Output Example: UserPromptSubmit to Add Context and Validation

<Note>
  For `UserPromptSubmit` hooks, you can inject context using either method:

  * Exit code 0 with stdout: Claude sees the context (special case for `UserPromptSubmit`)
  * JSON output: Provides more control over the behavior
</Note>

```python  theme={null}
#!/usr/bin/env python3
import json
import sys
import re
import datetime

# Load input from stdin
try:
    input_data = json.load(sys.stdin)
except json.JSONDecodeError as e:
    print(f"Error: Invalid JSON input: {e}", file=sys.stderr)
    sys.exit(1)

prompt = input_data.get("prompt", "")

# Check for sensitive patterns
sensitive_patterns = [
    (r"(?i)\b(password|secret|key|token)\s*[:=]", "Prompt contains potential secrets"),
]

for pattern, message in sensitive_patterns:
    if re.search(pattern, prompt):
        # Use JSON output to block with a specific reason
        output = {
            "decision": "block",
            "reason": f"Security policy violation: {message}. Please rephrase your request without sensitive information."
        }
        print(json.dumps(output))
        sys.exit(0)

# Add current time to context
context = f"Current time: {datetime.datetime.now()}"
print(context)

"""
The following is also equivalent:
print(json.dumps({
  "hookSpecificOutput": {
    "hookEventName": "UserPromptSubmit",
    "additionalContext": context,
  },
}))
"""

# Allow the prompt to proceed with the additional context
sys.exit(0)
```

#### JSON Output Example: PreToolUse with Approval

```python  theme={null}
#!/usr/bin/env python3
import json
import sys

# Load input from stdin
try:
    input_data = json.load(sys.stdin)
except json.JSONDecodeError as e:
    print(f"Error: Invalid JSON input: {e}", file=sys.stderr)
    sys.exit(1)

tool_name = input_data.get("tool_name", "")
tool_input = input_data.get("tool_input", {})

# Example: Auto-approve file reads for documentation files
if tool_name == "Read":
    file_path = tool_input.get("file_path", "")
    if file_path.endswith((".md", ".mdx", ".txt", ".json")):
        # Use JSON output to auto-approve the tool call
        output = {
            "decision": "approve",
            "reason": "Documentation file auto-approved",
            "suppressOutput": True  # Don't show in transcript mode
        }
        print(json.dumps(output))
        sys.exit(0)

# For other cases, let the normal permission flow proceed
sys.exit(0)
```

## Working with MCP Tools

Claude Code hooks work seamlessly with
[Model Context Protocol (MCP) tools](/en/mcp). When MCP servers
provide tools, they appear with a special naming pattern that you can match in
your hooks.

### MCP Tool Naming

MCP tools follow the pattern `mcp__<server>__<tool>`, for example:

* `mcp__memory__create_entities` - Memory server's create entities tool
* `mcp__filesystem__read_file` - Filesystem server's read file tool
* `mcp__github__search_repositories` - GitHub server's search tool

### Configuring Hooks for MCP Tools

You can target specific MCP tools or entire MCP servers:

```json  theme={null}
{
  "hooks": {
    "PreToolUse": [
      {
        "matcher": "mcp__memory__.*",
        "hooks": [
          {
            "type": "command",
            "command": "echo 'Memory operation initiated' >> ~/mcp-operations.log"
          }
        ]
      },
      {
        "matcher": "mcp__.*__write.*",
        "hooks": [
          {
            "type": "command",
            "command": "/home/user/scripts/validate-mcp-write.py"
          }
        ]
      }
    ]
  }
}
```

## Examples

<Tip>
  For practical examples including code formatting, notifications, and file protection, see [More Examples](/en/hooks-guide#more-examples) in the get started guide.
</Tip>

## Security Considerations

### Disclaimer

**USE AT YOUR OWN RISK**: Claude Code hooks execute arbitrary shell commands on
your system automatically. By using hooks, you acknowledge that:

* You are solely responsible for the commands you configure
* Hooks can modify, delete, or access any files your user account can access
* Malicious or poorly written hooks can cause data loss or system damage
* Anthropic provides no warranty and assumes no liability for any damages
  resulting from hook usage
* You should thoroughly test hooks in a safe environment before production use

Always review and understand any hook commands before adding them to your
configuration.

### Security Best Practices

Here are some key practices for writing more secure hooks:

1. **Validate and sanitize inputs** - Never trust input data blindly
2. **Always quote shell variables** - Use `"$VAR"` not `$VAR`
3. **Block path traversal** - Check for `..` in file paths
4. **Use absolute paths** - Specify full paths for scripts (use
   "\$CLAUDE\_PROJECT\_DIR" for the project path)
5. **Skip sensitive files** - Avoid `.env`, `.git/`, keys, etc.

### Configuration Safety

Direct edits to hooks in settings files don't take effect immediately. Claude
Code:

1. Captures a snapshot of hooks at startup
2. Uses this snapshot throughout the session
3. Warns if hooks are modified externally
4. Requires review in `/hooks` menu for changes to apply

This prevents malicious hook modifications from affecting your current session.

## Hook Execution Details

* **Timeout**: 60-second execution limit by default, configurable per command.
  * A timeout for an individual command does not affect the other commands.
* **Parallelization**: All matching hooks run in parallel
* **Deduplication**: Multiple identical hook commands are deduplicated automatically
* **Environment**: Runs in current directory with Claude Code's environment
  * The `CLAUDE_PROJECT_DIR` environment variable is available and contains the
    absolute path to the project root directory (where Claude Code was started)
  * The `CLAUDE_CODE_REMOTE` environment variable indicates whether the hook is running in a remote (web) environment (`"true"`) or local CLI environment (not set or empty). Use this to run different logic based on execution context.
* **Input**: JSON via stdin
* **Output**:
  * PreToolUse/PostToolUse/Stop/SubagentStop: Progress shown in transcript (Ctrl-R)
  * Notification/SessionEnd: Logged to debug only (`--debug`)
  * UserPromptSubmit/SessionStart: stdout added as context for Claude

## Debugging

### Basic Troubleshooting

If your hooks aren't working:

1. **Check configuration** - Run `/hooks` to see if your hook is registered
2. **Verify syntax** - Ensure your JSON settings are valid
3. **Test commands** - Run hook commands manually first
4. **Check permissions** - Make sure scripts are executable
5. **Review logs** - Use `claude --debug` to see hook execution details

Common issues:

* **Quotes not escaped** - Use `\"` inside JSON strings
* **Wrong matcher** - Check tool names match exactly (case-sensitive)
* **Command not found** - Use full paths for scripts

### Advanced Debugging

For complex hook issues:

1. **Inspect hook execution** - Use `claude --debug` to see detailed hook
   execution
2. **Validate JSON schemas** - Test hook input/output with external tools
3. **Check environment variables** - Verify Claude Code's environment is correct
4. **Test edge cases** - Try hooks with unusual file paths or inputs
5. **Monitor system resources** - Check for resource exhaustion during hook
   execution
6. **Use structured logging** - Implement logging in your hook scripts

### Debug Output Example

Use `claude --debug` to see hook execution details:

```
[DEBUG] Executing hooks for PostToolUse:Write
[DEBUG] Getting matching hook commands for PostToolUse with query: Write
[DEBUG] Found 1 hook matchers in settings
[DEBUG] Matched 1 hooks for query "Write"
[DEBUG] Found 1 hook commands to execute
[DEBUG] Executing hook command: <Your command> with timeout 60000ms
[DEBUG] Hook command completed with status 0: <Your stdout>
```

Progress messages appear in transcript mode (Ctrl-R) showing:

* Which hook is running
* Command being executed
* Success/failure status
* Output or error messages<|MERGE_RESOLUTION|>--- conflicted
+++ resolved
@@ -49,11 +49,7 @@
   * `prompt`: (For `type: "prompt"`) The prompt to send to the LLM for evaluation
   * `timeout`: (Optional) How long a hook should run, in seconds, before canceling that specific hook
 
-<<<<<<< HEAD
-For events like `UserPromptSubmit`, `Notification`, `Stop`, and `SubagentStop`
-=======
 For events like `UserPromptSubmit`, `Stop`, and `SubagentStop`
->>>>>>> 80cf79de
 that don't use matchers, you can omit the matcher field:
 
 ```json  theme={null}
@@ -89,7 +85,6 @@
           {
             "type": "command",
             "command": "\"$CLAUDE_PROJECT_DIR\"/.claude/hooks/check-style.sh"
-<<<<<<< HEAD
           }
         ]
       }
@@ -256,174 +251,6 @@
 }
 ```
 
-=======
-          }
-        ]
-      }
-    ]
-  }
-}
-```
-
-### Plugin hooks
-
-[Plugins](/en/plugins) can provide hooks that integrate seamlessly with your user and project hooks. Plugin hooks are automatically merged with your configuration when plugins are enabled.
-
-**How plugin hooks work**:
-
-* Plugin hooks are defined in the plugin's `hooks/hooks.json` file or in a file given by a custom path to the `hooks` field.
-* When a plugin is enabled, its hooks are merged with user and project hooks
-* Multiple hooks from different sources can respond to the same event
-* Plugin hooks use the `${CLAUDE_PLUGIN_ROOT}` environment variable to reference plugin files
-
-**Example plugin hook configuration**:
-
-```json  theme={null}
-{
-  "description": "Automatic code formatting",
-  "hooks": {
-    "PostToolUse": [
-      {
-        "matcher": "Write|Edit",
-        "hooks": [
-          {
-            "type": "command",
-            "command": "${CLAUDE_PLUGIN_ROOT}/scripts/format.sh",
-            "timeout": 30
-          }
-        ]
-      }
-    ]
-  }
-}
-```
-
-<Note>
-  Plugin hooks use the same format as regular hooks with an optional `description` field to explain the hook's purpose.
-</Note>
-
-<Note>
-  Plugin hooks run alongside your custom hooks. If multiple hooks match an event, they all execute in parallel.
-</Note>
-
-**Environment variables for plugins**:
-
-* `${CLAUDE_PLUGIN_ROOT}`: Absolute path to the plugin directory
-* `${CLAUDE_PROJECT_DIR}`: Project root directory (same as for project hooks)
-* All standard environment variables are available
-
-See the [plugin components reference](/en/plugins-reference#hooks) for details on creating plugin hooks.
-
-## Prompt-Based Hooks
-
-In addition to bash command hooks (`type: "command"`), Claude Code supports prompt-based hooks (`type: "prompt"`) that use an LLM to evaluate whether to allow or block an action. Prompt-based hooks are currently only supported for `Stop` and `SubagentStop` hooks, where they enable intelligent, context-aware decisions.
-
-### How prompt-based hooks work
-
-Instead of executing a bash command, prompt-based hooks:
-
-1. Send the hook input and your prompt to a fast LLM (Haiku)
-2. The LLM responds with structured JSON containing a decision
-3. Claude Code processes the decision automatically
-
-### Configuration
-
-```json  theme={null}
-{
-  "hooks": {
-    "Stop": [
-      {
-        "hooks": [
-          {
-            "type": "prompt",
-            "prompt": "Evaluate if Claude should stop: $ARGUMENTS. Check if all tasks are complete."
-          }
-        ]
-      }
-    ]
-  }
-}
-```
-
-**Fields:**
-
-* `type`: Must be `"prompt"`
-* `prompt`: The prompt text to send to the LLM
-  * Use `$ARGUMENTS` as a placeholder for the hook input JSON
-  * If `$ARGUMENTS` is not present, input JSON is appended to the prompt
-* `timeout`: (Optional) Timeout in seconds (default: 30 seconds)
-
-### Response schema
-
-The LLM must respond with JSON containing:
-
-```json  theme={null}
-{
-  "decision": "approve" | "block",
-  "reason": "Explanation for the decision",
-  "continue": false,  // Optional: stops Claude entirely
-  "stopReason": "Message shown to user",  // Optional: custom stop message
-  "systemMessage": "Warning or context"  // Optional: shown to user
-}
-```
-
-**Response fields:**
-
-* `decision`: `"approve"` allows the action, `"block"` prevents it
-* `reason`: Explanation shown to Claude when decision is `"block"`
-* `continue`: (Optional) If `false`, stops Claude's execution entirely
-* `stopReason`: (Optional) Message shown when `continue` is false
-* `systemMessage`: (Optional) Additional message shown to the user
-
-### Supported hook events
-
-Prompt-based hooks work with any hook event, but are most useful for:
-
-* **Stop**: Intelligently decide if Claude should continue working
-* **SubagentStop**: Evaluate if a subagent has completed its task
-* **UserPromptSubmit**: Validate user prompts with LLM assistance
-* **PreToolUse**: Make context-aware permission decisions
-
-### Example: Intelligent Stop hook
-
-```json  theme={null}
-{
-  "hooks": {
-    "Stop": [
-      {
-        "hooks": [
-          {
-            "type": "prompt",
-            "prompt": "You are evaluating whether Claude should stop working. Context: $ARGUMENTS\n\nAnalyze the conversation and determine if:\n1. All user-requested tasks are complete\n2. Any errors need to be addressed\n3. Follow-up work is needed\n\nRespond with JSON: {\"decision\": \"approve\" or \"block\", \"reason\": \"your explanation\"}",
-            "timeout": 30
-          }
-        ]
-      }
-    ]
-  }
-}
-```
-
-### Example: SubagentStop with custom logic
-
-```json  theme={null}
-{
-  "hooks": {
-    "SubagentStop": [
-      {
-        "hooks": [
-          {
-            "type": "prompt",
-            "prompt": "Evaluate if this subagent should stop. Input: $ARGUMENTS\n\nCheck if:\n- The subagent completed its assigned task\n- Any errors occurred that need fixing\n- Additional context gathering is needed\n\nReturn: {\"decision\": \"approve\" or \"block\", \"reason\": \"explanation\"}"
-          }
-        ]
-      }
-    ]
-  }
-}
-```
-
->>>>>>> 80cf79de
 ### Comparison with bash command hooks
 
 | Feature               | Bash Command Hooks      | Prompt-Based Hooks             |
@@ -841,11 +668,7 @@
 
 Additionally, hooks can modify tool inputs before execution using `updatedInput`:
 
-<<<<<<< HEAD
-* `updatedInput` allows you to modify the tool's input parameters before the tool executes. This is a `Record<string, unknown>` object containing the fields you want to change or add.
-=======
 * `updatedInput` allows you to modify the tool's input parameters before the tool executes.
->>>>>>> 80cf79de
 * This is most useful with `"permissionDecision": "allow"` to modify and approve tool calls.
 
 ```json  theme={null}
@@ -858,8 +681,6 @@
       "field_to_modify": "new value"
     }
   }
-<<<<<<< HEAD
-=======
 }
 ```
 
@@ -888,16 +709,8 @@
       }
     }
   }
->>>>>>> 80cf79de
-}
-```
-
-<Note>
-  The `decision` and `reason` fields are deprecated for PreToolUse hooks.
-  Use `hookSpecificOutput.permissionDecision` and
-  `hookSpecificOutput.permissionDecisionReason` instead. The deprecated fields
-  `"approve"` and `"block"` map to `"allow"` and `"deny"` respectively.
-</Note>
+}
+```
 
 #### `PostToolUse` Decision Control
 
