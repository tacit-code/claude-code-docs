--- conflicted
+++ resolved
@@ -8,8 +8,6 @@
 
 # Changelog
 
-<<<<<<< HEAD
-=======
 ## 2.0.41
 
 - Added `model` parameter to prompt-based stop hooks, allowing users to specify a custom model for hook evaluation
@@ -47,7 +45,6 @@
 - Fixed messages returning null `stop_reason` and `stop_sequence` values
 - Fixed menu navigation getting stuck on items with empty string or other falsy values (e.g., in the `/hooks` menu)
 
->>>>>>> 80cf79de
 ## 2.0.34
 
 - VSCode Extension: Added setting to configure the initial permission mode for new conversations
