--- conflicted
+++ resolved
@@ -20,29 +20,6 @@
 
 Customize Claude Code's behavior with these command-line flags:
 
-<<<<<<< HEAD
-| Flag                             | Description                                                                                                                                | Example                                                                                            |
-| :------------------------------- | :----------------------------------------------------------------------------------------------------------------------------------------- | :------------------------------------------------------------------------------------------------- |
-| `--add-dir`                      | Add additional working directories for Claude to access (validates each path exists as a directory)                                        | `claude --add-dir ../apps ../lib`                                                                  |
-| `--agents`                       | Define custom [subagents](/en/sub-agents) dynamically via JSON (see below for format)                                                      | `claude --agents '{"reviewer":{"description":"Reviews code","prompt":"You are a code reviewer"}}'` |
-| `--allowedTools`                 | A list of tools that should be allowed without prompting the user for permission, in addition to [settings.json files](/en/settings)       | `"Bash(git log:*)" "Bash(git diff:*)" "Read"`                                                      |
-| `--disallowedTools`              | A list of tools that should be disallowed without prompting the user for permission, in addition to [settings.json files](/en/settings)    | `"Bash(git log:*)" "Bash(git diff:*)" "Edit"`                                                      |
-| `--print`, `-p`                  | Print response without interactive mode (see [SDK documentation](https://docs.claude.com/en/api/agent-sdk) for programmatic usage details) | `claude -p "query"`                                                                                |
-| `--system-prompt`                | Replace the entire system prompt with custom text (works in both interactive and print modes; added in v2.0.14)                            | `claude --system-prompt "You are a Python expert"`                                                 |
-| `--system-prompt-file`           | Load system prompt from a file, replacing the default prompt (print mode only; added in v1.0.54)                                           | `claude -p --system-prompt-file ./custom-prompt.txt "query"`                                       |
-| `--append-system-prompt`         | Append custom text to the end of the default system prompt (works in both interactive and print modes; added in v1.0.55)                   | `claude --append-system-prompt "Always use TypeScript"`                                            |
-| `--output-format`                | Specify output format for print mode (options: `text`, `json`, `stream-json`)                                                              | `claude -p "query" --output-format json`                                                           |
-| `--input-format`                 | Specify input format for print mode (options: `text`, `stream-json`)                                                                       | `claude -p --output-format json --input-format stream-json`                                        |
-| `--include-partial-messages`     | Include partial streaming events in output (requires `--print` and `--output-format=stream-json`)                                          | `claude -p --output-format stream-json --include-partial-messages "query"`                         |
-| `--verbose`                      | Enable verbose logging, shows full turn-by-turn output (helpful for debugging in both print and interactive modes)                         | `claude --verbose`                                                                                 |
-| `--max-turns`                    | Limit the number of agentic turns in non-interactive mode                                                                                  | `claude -p --max-turns 3 "query"`                                                                  |
-| `--model`                        | Sets the model for the current session with an alias for the latest model (`sonnet` or `opus`) or a model's full name                      | `claude --model claude-sonnet-4-5-20250929`                                                        |
-| `--permission-mode`              | Begin in a specified [permission mode](/en/iam#permission-modes)                                                                           | `claude --permission-mode plan`                                                                    |
-| `--permission-prompt-tool`       | Specify an MCP tool to handle permission prompts in non-interactive mode                                                                   | `claude -p --permission-prompt-tool mcp_auth_tool "query"`                                         |
-| `--resume`                       | Resume a specific session by ID, or by choosing in interactive mode                                                                        | `claude --resume abc123 "query"`                                                                   |
-| `--continue`                     | Load the most recent conversation in the current directory                                                                                 | `claude --continue`                                                                                |
-| `--dangerously-skip-permissions` | Skip permission prompts (use with caution)                                                                                                 | `claude --dangerously-skip-permissions`                                                            |
-=======
 | Flag                             | Description                                                                                                                                 | Example                                                                                            |
 | :------------------------------- | :------------------------------------------------------------------------------------------------------------------------------------------ | :------------------------------------------------------------------------------------------------- |
 | `--add-dir`                      | Add additional working directories for Claude to access (validates each path exists as a directory)                                         | `claude --add-dir ../apps ../lib`                                                                  |
@@ -64,7 +41,6 @@
 | `--resume`                       | Resume a specific session by ID, or by choosing in interactive mode                                                                         | `claude --resume abc123 "query"`                                                                   |
 | `--continue`                     | Load the most recent conversation in the current directory                                                                                  | `claude --continue`                                                                                |
 | `--dangerously-skip-permissions` | Skip permission prompts (use with caution)                                                                                                  | `claude --dangerously-skip-permissions`                                                            |
->>>>>>> 80cf79de
 
 <Tip>
   The `--output-format json` flag is particularly useful for scripting and
@@ -138,11 +114,7 @@
 
 For detailed information about print mode (`-p`) including output formats,
 streaming, verbose logging, and programmatic usage, see the
-<<<<<<< HEAD
-[SDK documentation](https://docs.claude.com/en/api/agent-sdk).
-=======
 [SDK documentation](https://docs.claude.com/en/docs/agent-sdk).
->>>>>>> 80cf79de
 
 ## See also
 
@@ -151,8 +123,4 @@
 * [Quickstart guide](/en/quickstart) - Getting started with Claude Code
 * [Common workflows](/en/common-workflows) - Advanced workflows and patterns
 * [Settings](/en/settings) - Configuration options
-<<<<<<< HEAD
-* [SDK documentation](https://docs.claude.com/en/api/agent-sdk) - Programmatic usage and integrations
-=======
-* [SDK documentation](https://docs.claude.com/en/docs/agent-sdk) - Programmatic usage and integrations
->>>>>>> 80cf79de
+* [SDK documentation](https://docs.claude.com/en/docs/agent-sdk) - Programmatic usage and integrations