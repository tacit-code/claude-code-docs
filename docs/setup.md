--- conflicted
+++ resolved
@@ -23,41 +23,25 @@
   <Tab title="Native Install (Recommended)">
     **Homebrew (macOS, Linux):**
 
-<<<<<<< HEAD
-    ```sh  theme={null}
-=======
     ```sh theme={null} theme={null} theme={null} theme={null}
->>>>>>> 80cf79de
     brew install --cask claude-code
     ```
 
     **macOS, Linux, WSL:**
 
-<<<<<<< HEAD
-    ```bash  theme={null}
-=======
     ```bash theme={null} theme={null} theme={null} theme={null}
->>>>>>> 80cf79de
     curl -fsSL https://claude.ai/install.sh | bash
     ```
 
     **Windows PowerShell:**
 
-<<<<<<< HEAD
-    ```powershell  theme={null}
-=======
     ```powershell theme={null} theme={null} theme={null} theme={null}
->>>>>>> 80cf79de
     irm https://claude.ai/install.ps1 | iex
     ```
 
     **Windows CMD:**
 
-<<<<<<< HEAD
-    ```batch  theme={null}
-=======
     ```batch theme={null} theme={null} theme={null} theme={null}
->>>>>>> 80cf79de
     curl -fsSL https://claude.ai/install.cmd -o install.cmd && install.cmd && del install.cmd
     ```
   </Tab>
@@ -65,11 +49,7 @@
   <Tab title="NPM">
     If you have [Node.js 18 or newer installed](https://nodejs.org/en/download/):
 
-<<<<<<< HEAD
-    ```sh  theme={null}
-=======
     ```sh theme={null} theme={null} theme={null} theme={null}
->>>>>>> 80cf79de
     npm install -g @anthropic-ai/claude-code
     ```
   </Tab>
@@ -183,8 +163,6 @@
   Make sure that you remove any outdated aliases or symlinks before installing.
 </Tip>
 
-<<<<<<< HEAD
-=======
 **Binary integrity and code signing**
 
 * SHA256 checksums for all platforms are published in the release manifests, currently located at `https://storage.googleapis.com/claude-code-dist-86c565f3-f756-42ad-8dfa-d59b1c096819/claude-code-releases/{VERSION}/manifest.json` (example: replace `{VERSION}` with `2.0.30`)
@@ -192,7 +170,6 @@
   * macOS: Signed by "Anthropic PBC" and notarized by Apple
   * Windows: Signed by "Anthropic, PBC"
 
->>>>>>> 80cf79de
 ### NPM installation
 
 For environments where NPM is preferred or required:
